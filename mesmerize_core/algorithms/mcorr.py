--- conflicted
+++ resolved
@@ -30,7 +30,6 @@
     set_parent_data_path(data_path)
     input_movie_path = str(get_full_data_path(input_movie_path))
 
-<<<<<<< HEAD
     # because caiman doesn't let you specify filename to save memmap files
     # create dir with uuid as the dir name
     caiman_temp_dir = str(Path(input_movie_path).parent.joinpath(str(uuid)))
@@ -39,9 +38,6 @@
     os.environ["CAIMAN_NEW_TEMPFILE"] = "True"
 
     params = item['params']
-=======
-    params = item["params"]
->>>>>>> 584f1674
 
     # adapted from current demo notebook
     if "MESMERIZE_N_PROCESSES" in os.environ.keys():
@@ -64,13 +60,8 @@
     try:
         # Run MC
         fnames = [input_movie_path]
-<<<<<<< HEAD
         mc = MotionCorrect(fnames, dview=dview, **opts.get_group('motion'))
         mc.motion_correct(save_movie=True)
-=======
-        mc = MotionCorrect(fnames, dview=dview, **opts.get_group("motion"))
-        mc.motion_correct(save_movie=True, base_name_prefix=uuid)
->>>>>>> 584f1674
 
         # Find path to mmap file
         output_path = Path(mc.mmap_file[0])
