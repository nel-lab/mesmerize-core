--- conflicted
+++ resolved
@@ -1230,11 +1230,7 @@
     df.iloc[-1].cnmf.get_output()
     end2 = time.time()
     assert len(cnmf.cnmf_cache.get_cache().index) == 0
-<<<<<<< HEAD
-    assert abs((end - start) - (end2 - start2)) < 0.05
-=======
     assert abs((end - start) - (end2 - start2)) < 0.1
->>>>>>> 5bd010f7
 
     # test to check that separate cache items are being returned for different batch items
     # must add another item to the batch, running cnmfe
