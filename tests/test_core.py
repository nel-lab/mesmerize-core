import os

import numpy as np
from caiman.utils.utils import load_dict_from_hdf5
from caiman.source_extraction.cnmf.cnmf import CNMF
import numpy.testing
import pandas as pd
from mesmerize_core import (
    create_batch,
    load_batch,
    CaimanDataFrameExtensions,
    CaimanSeriesExtensions,
    set_parent_raw_data_path,
)
from mesmerize_core.batch_utils import (
    DATAFRAME_COLUMNS,
    COMPUTE_BACKEND_SUBPROCESS,
    get_full_raw_data_path,
)
from mesmerize_core.utils import IS_WINDOWS
from uuid import uuid4
import pytest
import requests
from tqdm import tqdm
from .params import test_params
from uuid import UUID
from pathlib import Path
import shutil
from zipfile import ZipFile
from pprint import pprint
from mesmerize_core.caiman_extensions import cnmf
import time
import tifffile
from copy import deepcopy

<<<<<<< HEAD
tmp_dir = Path(os.path.dirname(os.path.abspath(__file__)), "test data", "tmp")
vid_dir = Path(os.path.dirname(os.path.abspath(__file__)), "test data",  "videos")
ground_truths_dir = Path(os.path.dirname(os.path.abspath(__file__)), "test data", "ground_truths")
=======
# don't call "resolve" on these - want to make sure we can handle non-canonical paths correctly
tmp_dir = Path(os.path.dirname(os.path.abspath(__file__)), "tmp")
vid_dir = Path(os.path.dirname(os.path.abspath(__file__)), "videos")
ground_truths_dir = Path(os.path.dirname(os.path.abspath(__file__)), "ground_truths")
>>>>>>> cf6b0168
ground_truths_file = Path(
    os.path.dirname(os.path.abspath(__file__)), "test data", "ground_truths.zip"
)

os.makedirs(tmp_dir, exist_ok=True)
os.makedirs(vid_dir, exist_ok=True)
os.makedirs(ground_truths_dir, exist_ok=True)


def _download_ground_truths():
    print(f"Downloading ground truths")
    url = f"https://zenodo.org/record/14934525/files/ground_truths.zip"

    # basically from https://stackoverflow.com/questions/37573483/progress-bar-while-download-file-over-http-with-requests/37573701
    response = requests.get(url, stream=True)
    total_size_in_bytes = int(response.headers.get("content-length", 0))
    block_size = 1024  # 1 Kibibyte
    progress_bar = tqdm(total=total_size_in_bytes, unit="iB", unit_scale=True)

    with open(ground_truths_file, "wb") as file:
        for data in response.iter_content(block_size):
            progress_bar.update(len(data))
            file.write(data)
    progress_bar.close()

    ZipFile(ground_truths_file).extractall(ground_truths_dir.parent)


if len(list(ground_truths_dir.iterdir())) == 0:
    _download_ground_truths()

elif "DOWNLOAD_GROUND_TRUTHS" in os.environ.keys():
    if os.environ["DOWNLOAD_GROUND_TRUTHS"] == "1":
        _download_ground_truths()


def get_tmp_filename():
    # add a $ (legal on both UNIX and Windows) to ensure we are escaping it correctly
    return os.path.join(tmp_dir, f"{uuid4()}$test.pickle")


def clear_tmp():
    if "MESMERIZE_KEEP_TEST_DATA" in os.environ.keys():
        if os.environ["MESMERIZE_KEEP_TEST_DATA"] == "1":
            return

    shutil.rmtree(tmp_dir)
    shutil.rmtree(vid_dir)


def get_datafile(fname: str):
    local_path = Path(os.path.join(vid_dir, f"{fname}.tif"))
    if local_path.is_file():
        return local_path
    else:
        return download_data(fname)


def download_data(fname: str):
    """
    Download the large network files from Zenodo
    """
    url = {
        "mcorr": "https://caiman.flatironinstitute.org/~neuro/caiman_downloadables/demoMovie.tif",
        "cnmf": None,
        "cnmfe": "https://caiman.flatironinstitute.org/~neuro/caiman_downloadables/data_endoscope.tif",
    }[fname]

    print(f"Downloading test data from: {url}")

    response = requests.get(url, stream=True)
    total_size_in_bytes = int(response.headers.get("content-length", 0))
    block_size = 1024  # 1 Kibibyte
    progress_bar = tqdm(total=total_size_in_bytes, unit="iB", unit_scale=True)
    path = os.path.join(vid_dir, f"{fname}.tif")

    with open(path, "wb") as file:
        for data in response.iter_content(block_size):
            progress_bar.update(len(data))
            file.write(data)

    progress_bar.close()

    if total_size_in_bytes != 0 and progress_bar.n != total_size_in_bytes:
        raise ConnectionError("Couldn't download test test")

    return Path(path)


def teardown_module():
    if IS_WINDOWS:  # because windows is stupid with permissions
        return
    clear_tmp()


def _create_tmp_batch() -> tuple[pd.DataFrame, str]:
    fname = get_tmp_filename()
    df = create_batch(fname)

    return df, fname


def test_create_batch():
    df, fname = _create_tmp_batch()

    for c in DATAFRAME_COLUMNS:
        assert c in df.columns

    # test that existing batch is not overwritten
    with pytest.raises(FileExistsError):
        create_batch(fname)


def test_mcorr():
    set_parent_raw_data_path(vid_dir)
    algo = "mcorr"
    df, batch_path = _create_tmp_batch()

    batch_path = Path(batch_path)
    batch_dir = batch_path.parent

    print(f"Testing mcorr")
    input_movie_path = get_datafile(algo)
    print(input_movie_path)
    df.caiman.add_item(
        algo=algo,
        item_name=f"test-{algo}",
        input_movie_path=input_movie_path,
        params=test_params[algo],
    )

    assert df.iloc[-1]["algo"] == algo
    assert df.iloc[-1]["item_name"] == f"test-{algo}"
    assert df.iloc[-1]["params"] == test_params[algo]
    assert df.iloc[-1]["outputs"] is None
    try:
        UUID(df.iloc[-1]["uuid"])
    except:
        pytest.fail("Something wrong with setting UUID for batch items")

    # test that batch path is propagated to pd.Series
    assert (
        df.attrs["batch_path"].resolve()
        == df.paths.get_batch_path()
        == df.iloc[-1].paths.get_batch_path()
        == df.iloc[-1].attrs["batch_path"].resolve()
    )

    # test that path resolve works for parent_raw_dir
    rel_input_movie_path = input_movie_path.relative_to(vid_dir)
    assert (
        df.paths.resolve(rel_input_movie_path)
        == df.iloc[-1].paths.resolve(rel_input_movie_path)
        == input_movie_path.resolve()
    )
    # test that path splitting works for parent_raw_dir
    vid_dir_canon = vid_dir.resolve()
    split = (vid_dir_canon, input_movie_path.resolve().relative_to(vid_dir_canon))
    assert (
        df.paths.split(input_movie_path)
        == df.iloc[-1].paths.split(input_movie_path)
        == split
    )
    # test that the input_movie_path in the DataFrame rows are relative
    assert Path(df.iloc[-1]["input_movie_path"]) == split[1]

    assert (
        get_full_raw_data_path(df.iloc[-1]["input_movie_path"])
        == vid_dir_canon.joinpath(f"{algo}.tif")
        == vid_dir_canon.joinpath(df.iloc[-1]["input_movie_path"])
        == df.paths.resolve(df.iloc[-1]["input_movie_path"])
    )

    process = df.iloc[-1].caiman.run()
    # process.wait()

    df = load_batch(batch_path)

    with pd.option_context("display.max_rows", None, "display.max_columns", None):
        print(df)

    pprint(df.iloc[-1]["outputs"], width=-1)
    print(df.iloc[-1]["outputs"]["traceback"])
    assert df.iloc[-1]["outputs"]["success"] is True
    assert df.iloc[-1]["outputs"]["traceback"] is None

    # test that path resolve works for batch_dir
    mcorr_memmap_path = batch_dir.joinpath(
        str(df.iloc[-1]["uuid"]),
        f'{df.iloc[-1]["uuid"]}-mcorr_els__d1_60_d2_80_d3_1_order_F_frames_2000.mmap',
    )
    rel_mcorr_memmap_path = mcorr_memmap_path.relative_to(batch_dir)
    mcorr_memmap_path_canon = mcorr_memmap_path.resolve()

    assert (
        df.paths.resolve(rel_mcorr_memmap_path)
        == df.iloc[-1].paths.resolve(rel_mcorr_memmap_path)
        == mcorr_memmap_path_canon
    )
    # test that path splitting works for batch_dir
    batch_dir_canon = batch_dir.resolve()
    split = (batch_dir_canon, mcorr_memmap_path_canon.relative_to(batch_dir_canon))
    assert (
        df.paths.split(mcorr_memmap_path)
        == df.iloc[-1].paths.split(mcorr_memmap_path)
        == split
    )

    assert (
        input_movie_path.resolve()
        == df.iloc[-1].caiman.get_input_movie_path()
        == df.paths.resolve(df.iloc[-1]["input_movie_path"])
    )

    # test to check mmap output path
    assert (
        batch_dir_canon.joinpath(df.iloc[-1]["outputs"]["mcorr-output-path"])
        == df.paths.resolve(df.iloc[-1]["outputs"]["mcorr-output-path"])
        == batch_dir_canon.joinpath(
            str(df.iloc[-1]["uuid"]),
            f'{df.iloc[-1]["uuid"]}-mcorr_els__d1_60_d2_80_d3_1_order_F_frames_2000.mmap',
        )
    )

    # test to check shifts output path
    assert (
        batch_dir_canon.joinpath(df.iloc[-1]["outputs"]["shifts"])
        == df.paths.resolve(df.iloc[-1]["outputs"]["shifts"])
        == batch_dir_canon.joinpath(
            str(df.iloc[-1]["uuid"]), f'{df.iloc[-1]["uuid"]}_shifts.npy'
        )
    )

    # test to check mean-projection output path
    assert (
        batch_dir_canon.joinpath(df.iloc[-1]["outputs"]["mean-projection-path"])
        == df.paths.resolve(df.iloc[-1]["outputs"]["mean-projection-path"])
        == batch_dir_canon.joinpath(
            str(df.iloc[-1]["uuid"]), f'{df.iloc[-1]["uuid"]}_mean_projection.npy'
        )
    )

    # test to check std-projection output path
    assert (
        batch_dir_canon.joinpath(df.iloc[-1]["outputs"]["std-projection-path"])
        == df.paths.resolve(df.iloc[-1]["outputs"]["std-projection-path"])
        == batch_dir_canon.joinpath(
            str(df.iloc[-1]["uuid"]), f'{df.iloc[-1]["uuid"]}_std_projection.npy'
        )
    )

    # test to check max-projection output path
    assert (
        batch_dir_canon.joinpath(df.iloc[-1]["outputs"]["max-projection-path"])
        == df.paths.resolve(df.iloc[-1]["outputs"]["max-projection-path"])
        == batch_dir_canon.joinpath(
            str(df.iloc[-1]["uuid"]), f'{df.iloc[-1]["uuid"]}_max_projection.npy'
        )
    )

    # test to check correlation image output path
    assert (
        batch_dir_canon.joinpath(df.iloc[-1]["outputs"]["corr-img-path"])
        == df.paths.resolve(df.iloc[-1]["outputs"]["corr-img-path"])
        == batch_dir_canon.joinpath(
            str(df.iloc[-1]["uuid"]), f'{df.iloc[-1]["uuid"]}_cn.npy'
        )
    )

    # test to check mcorr get_output_path()
    assert (
        df.iloc[-1].mcorr.get_output_path()
        == batch_dir_canon.joinpath(
            str(df.iloc[-1]["uuid"]),
            f'{df.iloc[-1]["uuid"]}-mcorr_els__d1_60_d2_80_d3_1_order_F_frames_2000.mmap',
        )
        == df.paths.resolve(df.iloc[-1]["outputs"]["mcorr-output-path"])
    )

    # test to check mcorr get_output()
    mcorr_output = df.iloc[-1].mcorr.get_output()
    mcorr_output_actual = numpy.load(
        ground_truths_dir.joinpath("mcorr", "mcorr_output.npy")
    )
    numpy.testing.assert_array_equal(mcorr_output, mcorr_output_actual)

    # test to check mcorr get_shifts()
    mcorr_shifts = df.iloc[-1].mcorr.get_shifts(
        pw_rigid=test_params[algo]["main"]["pw_rigid"]
    )
    mcorr_shifts_actual = numpy.load(
        ground_truths_dir.joinpath("mcorr", "mcorr_shifts.npy")
    )
    numpy.testing.assert_array_equal(mcorr_shifts, mcorr_shifts_actual)

    # test to check caiman get_input_movie_path()
    assert df.iloc[-1].caiman.get_input_movie_path() == get_full_raw_data_path(
        df.iloc[0]["input_movie_path"]
    )

    # test to check caiman get_correlation_img()
    mcorr_corr_img = df.iloc[-1].caiman.get_corr_image()
    mcorr_corr_img_actual = numpy.load(
        ground_truths_dir.joinpath("mcorr", "mcorr_correlation_img.npy")
    )
    numpy.testing.assert_allclose(
        mcorr_corr_img, mcorr_corr_img_actual, rtol=1e-2, atol=1e-10
    )

    # test to check caiman get_projection("mean")
    mcorr_mean = df.iloc[-1].caiman.get_projection("mean")
    mcorr_mean_actual = numpy.load(
        ground_truths_dir.joinpath("mcorr", "mcorr_mean.npy")
    )
    numpy.testing.assert_array_equal(mcorr_mean, mcorr_mean_actual)

    # test to check caiman get_projection("std")
    mcorr_std = df.iloc[-1].caiman.get_projection("std")
    mcorr_std_actual = numpy.load(ground_truths_dir.joinpath("mcorr", "mcorr_std.npy"))
    numpy.testing.assert_array_equal(mcorr_std, mcorr_std_actual)

    # test to check caiman get_projection("max")
    mcorr_max = df.iloc[-1].caiman.get_projection("max")
    mcorr_max_actual = numpy.load(ground_truths_dir.joinpath("mcorr", "mcorr_max.npy"))
    numpy.testing.assert_array_equal(mcorr_max, mcorr_max_actual)


def test_cnmf():
    set_parent_raw_data_path(vid_dir)
    algo = "mcorr"

    df, batch_path = _create_tmp_batch()

    batch_path = Path(batch_path)
    batch_dir = batch_path.parent
    batch_dir_canon = batch_dir.resolve()

    input_movie_path = get_datafile(algo)
    print(input_movie_path)

    df.caiman.add_item(
        algo=algo,
        item_name=f"test-{algo}",
        input_movie_path=input_movie_path,
        params=test_params[algo],
    )

    assert df.iloc[-1]["algo"] == algo
    assert df.iloc[-1]["item_name"] == f"test-{algo}"
    assert df.iloc[-1]["params"] == test_params[algo]
    assert df.iloc[-1]["outputs"] is None
    try:
        UUID(df.iloc[-1]["uuid"])
    except:
        pytest.fail("Something wrong with setting UUID for batch items")

    vid_dir_canon = vid_dir.resolve()
    assert vid_dir_canon.joinpath(
        df.iloc[-1]["input_movie_path"]
    ) == vid_dir_canon.joinpath(f"{algo}.tif")

    process = df.iloc[-1].caiman.run()
    # process.wait()

    df = load_batch(batch_path)

    with pd.option_context("display.max_rows", None, "display.max_columns", None):
        print(df)

    pprint(df.iloc[-1]["outputs"], width=-1)
    print(df.iloc[-1]["outputs"]["traceback"])
    assert df.iloc[-1]["outputs"]["success"] is True
    assert df.iloc[-1]["outputs"]["traceback"] is None

    assert (
        batch_dir_canon.joinpath(df.iloc[-1]["outputs"]["mcorr-output-path"])
        == df.paths.resolve(df.iloc[-1]["outputs"]["mcorr-output-path"])
        == batch_dir_canon.joinpath(
            str(df.iloc[-1]["uuid"]),
            f'{df.iloc[-1]["uuid"]}-mcorr_els__d1_60_d2_80_d3_1_order_F_frames_2000.mmap',
        )
    )

    algo = "cnmf"
    print("Testing cnmf")
    input_movie_path = df.iloc[-1].mcorr.get_output_path()
    df.caiman.add_item(
        algo=algo,
        item_name=f"test-{algo}",
        input_movie_path=input_movie_path,
        params=test_params[algo],
    )

    assert df.iloc[-1]["algo"] == algo
    assert df.iloc[-1]["item_name"] == f"test-{algo}"
    assert df.iloc[-1]["params"] == test_params[algo]
    assert df.iloc[-1]["outputs"] is None
    try:
        UUID(df.iloc[-1]["uuid"])
    except:
        pytest.fail("Something wrong with setting UUID for batch items")
    print("cnmf input_movie_path:", df.iloc[-1]["input_movie_path"])
    assert batch_dir_canon.joinpath(df.iloc[-1]["input_movie_path"]) == input_movie_path

    process = df.iloc[-1].caiman.run()
    # process.wait()

    df = load_batch(batch_path)

    with pd.option_context("display.max_rows", None, "display.max_columns", None):
        print(df)

    pprint(df.iloc[-1]["outputs"], width=-1)
    print(df.iloc[-1]["outputs"]["traceback"])

    # Confirm output path is as expected
    assert df.iloc[-1]["outputs"]["success"] is True
    assert df.iloc[-1]["outputs"]["traceback"] is None

    assert (
        input_movie_path
        == df.iloc[-1].caiman.get_input_movie_path()
        == df.paths.resolve(df.iloc[-1]["input_movie_path"])
    )

    assert (
        batch_dir_canon.joinpath(
            str(df.iloc[-1]["uuid"]), f'{df.iloc[-1]["uuid"]}.hdf5'
        )
        == df.paths.resolve(df.iloc[-1]["outputs"]["cnmf-hdf5-path"])
        == batch_dir_canon.joinpath(df.iloc[-1]["outputs"]["cnmf-hdf5-path"])
    )

    # test to check mmap output path
    assert (
        batch_dir_canon.joinpath(
            str(df.iloc[-1]["uuid"]),
            f'{df.iloc[-1]["uuid"]}_cnmf-memmap_d1_60_d2_80_d3_1_order_C_frames_2000.mmap',
        )
        == df.paths.resolve(df.iloc[-1]["outputs"]["cnmf-memmap-path"])
        == batch_dir_canon.joinpath(df.iloc[-1]["outputs"]["cnmf-memmap-path"])
    )

    # test to check mean-projection output path
    assert (
        batch_dir_canon.joinpath(df.iloc[-1]["outputs"]["mean-projection-path"])
        == df.paths.resolve(df.iloc[-1]["outputs"]["mean-projection-path"])
        == batch_dir_canon.joinpath(
            str(df.iloc[-1]["uuid"]), f'{df.iloc[-1]["uuid"]}_mean_projection.npy'
        )
    )

    # test to check std-projection output path
    assert (
        batch_dir_canon.joinpath(df.iloc[-1]["outputs"]["std-projection-path"])
        == df.paths.resolve(df.iloc[-1]["outputs"]["std-projection-path"])
        == batch_dir_canon.joinpath(
            str(df.iloc[-1]["uuid"]), f'{df.iloc[-1]["uuid"]}_std_projection.npy'
        )
    )

    # test to check max-projection output path
    assert (
        batch_dir_canon.joinpath(df.iloc[-1]["outputs"]["max-projection-path"])
        == df.paths.resolve(df.iloc[-1]["outputs"]["max-projection-path"])
        == batch_dir_canon.joinpath(
            str(df.iloc[-1]["uuid"]), f'{df.iloc[-1]["uuid"]}_max_projection.npy'
        )
    )

    # test to check correlation image output path
    assert (
        batch_dir_canon.joinpath(df.iloc[-1]["outputs"]["corr-img-path"])
        == df.paths.resolve(df.iloc[-1]["outputs"]["corr-img-path"])
        == batch_dir_canon.joinpath(
            str(df.iloc[-1]["uuid"]), f'{df.iloc[-1]["uuid"]}_cn.npy'
        )
    )

    print("testing cnmf.get_cnmf_memmap()")
    # test to check cnmf get_cnmf_memmap()
    cnmf_mmap_output = df.iloc[-1].cnmf.get_cnmf_memmap()
    cnmf_mmap_output_actual = numpy.load(
        ground_truths_dir.joinpath("cnmf", "cnmf_output_mmap.npy")
    )
    numpy.testing.assert_array_equal(cnmf_mmap_output, cnmf_mmap_output_actual)

    print("testing caiman.get_input_movie() for cnmf")
    cnmf_input_mmap = df.iloc[-1].caiman.get_input_movie()
    cnmf_input_mmap_actual = numpy.load(
        ground_truths_dir.joinpath("cnmf", "cnmf_input_mmap.npy")
    )
    numpy.testing.assert_array_equal(cnmf_input_mmap, cnmf_input_mmap_actual)
    # cnmf input memmap from mcorr output should also equal mcorr output
    mcorr_output = df.iloc[-2].mcorr.get_output()
    numpy.testing.assert_array_equal(cnmf_input_mmap, mcorr_output)

    # test to check cnmf get_output_path()
    assert (
        df.iloc[-1].cnmf.get_output_path()
        == batch_dir_canon.joinpath(df.iloc[-1]["outputs"]["cnmf-hdf5-path"])
        == df.paths.resolve(df.iloc[-1]["outputs"]["cnmf-hdf5-path"])
        == batch_dir_canon.joinpath(
            str(df.iloc[-1]["uuid"]), f'{df.iloc[-1]["uuid"]}.hdf5'
        )
    )

    # test to check cnmf get_output()
    assert isinstance(df.iloc[-1].cnmf.get_output(), CNMF)
    # this doesn't work because some keys in the hdf5 file are
    # not always identical, like the path to the mmap file
    # assert sha1(open(df.iloc[1].cnmf.get_output_path(), "rb").read()).hexdigest() == sha1(open(ground_truths_dir.joinpath('cnmf', 'cnmf_output.hdf5'), "rb").read()).hexdigest()

    # test to check cnmf get_masks()
    cnmf_spatial_masks = df.iloc[-1].cnmf.get_masks("good")
    cnmf_spatial_masks_actual = numpy.load(
        ground_truths_dir.joinpath("cnmf", "spatial_masks.npy")
    )
    numpy.testing.assert_array_equal(cnmf_spatial_masks, cnmf_spatial_masks_actual)

    # test to check get_contours()
    cnmf_spatial_contours_contours = df.iloc[-1].cnmf.get_contours("good")[0]
    cnmf_spatial_contours_coms = df.iloc[-1].cnmf.get_contours("good")[1]
    cnmf_spatial_contours_contours_actual = numpy.load(
        ground_truths_dir.joinpath("cnmf", "spatial_contours_contours.npy"),
        allow_pickle=True,
    )
    cnmf_spatial_contours_coms_actual = numpy.load(
        ground_truths_dir.joinpath("cnmf", "spatial_contours_coms.npy"),
        allow_pickle=True,
    )
    for contour, actual_contour in zip(
        cnmf_spatial_contours_contours, cnmf_spatial_contours_contours_actual
    ):
        numpy.testing.assert_allclose(contour, actual_contour, rtol=1e-2, atol=1e-10)
    for com, actual_com in zip(
        cnmf_spatial_contours_coms, cnmf_spatial_contours_coms_actual
    ):
        numpy.testing.assert_allclose(com, actual_com, rtol=1e-2, atol=1e-10)

    # test to check get_temporal()
    cnmf_temporal_components = df.iloc[-1].cnmf.get_temporal("good")
    cnmf_temporal_components_actual = numpy.load(
        ground_truths_dir.joinpath("cnmf", "temporal_components.npy")
    )
    numpy.testing.assert_allclose(
        cnmf_temporal_components, cnmf_temporal_components_actual, rtol=1e-2, atol=1e-10
    )

    # test to check get_rcm()
    cnmf_reconstructed_movie_AouterC = df.iloc[-1].cnmf.get_rcm("all")
    cnmf_reconstructed_movie_AouterC_actual = numpy.load(
        ground_truths_dir.joinpath("cnmf", "reconstructed_movie_new.npy")
    )
    numpy.testing.assert_allclose(
        cnmf_reconstructed_movie_AouterC.as_numpy(),
        cnmf_reconstructed_movie_AouterC_actual,
        rtol=1e-1,
        atol=1e-10,
    )

    # test that get_item is working properly for LazyArrays
    for i in np.random.randint(
        10, cnmf_reconstructed_movie_AouterC_actual.shape[0] - 11, size=10
    ):
        numpy.testing.assert_allclose(
            cnmf_reconstructed_movie_AouterC[i],
            cnmf_reconstructed_movie_AouterC_actual[i],
            rtol=1e-1,
            atol=1e-10,
        )
    for i in np.random.randint(
        10, cnmf_reconstructed_movie_AouterC_actual.shape[0] - 11, size=10
    ):
        numpy.testing.assert_allclose(
            cnmf_reconstructed_movie_AouterC[i - 5 : i + 5],
            cnmf_reconstructed_movie_AouterC_actual[i - 5 : i + 5],
            rtol=1e-1,
            atol=1e-10,
        )

    # test to check get_rcb()
    cnmf_reconstructed_background = df.iloc[-1].cnmf.get_rcb()
    cnmf_reconstructed_background_actual = numpy.load(
        ground_truths_dir.joinpath("cnmf", "reconstructed_background.npy")
    )
    numpy.testing.assert_allclose(
        cnmf_reconstructed_background.as_numpy(),
        cnmf_reconstructed_background_actual,
        rtol=1e-2,
        atol=1e-10,
    )

    # test to check get_residuals()
    cnmf_residuals = df.iloc[-1].cnmf.get_residuals()
    # I think something is wrong with the residuals groundtruth file
    # cnmf_residuals_actual = numpy.load(ground_truths_dir.joinpath("cnmf", "residuals.npy"))
    numpy.testing.assert_allclose(
        cnmf_residuals.as_numpy(),
        df.iloc[-1].caiman.get_input_movie()
        - cnmf_reconstructed_movie_AouterC_actual
        - cnmf_reconstructed_background_actual,
        rtol=1e2,
        atol=1e-5,
    )

    # test to check caiman get_input_movie_path(), should be output of previous mcorr
    assert (
        df.iloc[-1].caiman.get_input_movie_path()
        == df.paths.resolve(df.iloc[-1]["input_movie_path"])
        == batch_dir_canon.joinpath(df.iloc[-1]["input_movie_path"])
    )

    # test to check caiman get_correlation_img()
    cnmf_corr_img = df.iloc[-1].caiman.get_corr_image()
    cnmf_corr_img_actual = numpy.load(
        ground_truths_dir.joinpath("cnmf", "cnmf_correlation_img.npy")
    )
    numpy.testing.assert_allclose(
        cnmf_corr_img, cnmf_corr_img_actual, rtol=1e-5, atol=1e-5
    )

    # test to check caiman get_projection("mean")
    cnmf_mean = df.iloc[-1].caiman.get_projection("mean")
    cnmf_mean_actual = numpy.load(ground_truths_dir.joinpath("cnmf", "cnmf_mean.npy"))
    numpy.testing.assert_array_equal(cnmf_mean, cnmf_mean_actual)

    # test to check caiman get_projection("std")
    cnmf_std = df.iloc[-1].caiman.get_projection("std")
    cnmf_std_actual = numpy.load(ground_truths_dir.joinpath("cnmf", "cnmf_std.npy"))
    numpy.testing.assert_array_equal(cnmf_std, cnmf_std_actual)

    # test to check caiman get_projection("max")
    cnmf_max = df.iloc[-1].caiman.get_projection("std")
    cnmf_max_actual = numpy.load(ground_truths_dir.joinpath("cnmf", "cnmf_std.npy"))
    numpy.testing.assert_array_equal(cnmf_max, cnmf_max_actual)

    # test to check passing optional ixs components to various functions
    ixs_components = numpy.array([1, 3, 5, 2])

    # test to check ixs components for cnmf.get_masks()
    ixs_spatial_masks = df.iloc[-1].cnmf.get_masks(ixs_components)
    ixs_spatial_masks_actual = numpy.load(
        ground_truths_dir.joinpath("cnmf", "cnmf_ixs", "ixs_spatial_masks.npy"),
        allow_pickle=True,
    )
    numpy.testing.assert_array_equal(ixs_spatial_masks, ixs_spatial_masks_actual)

    # test to check ixs components for cnmf.get_contours()
    ixs_contours_contours = df.iloc[-1].cnmf.get_contours(ixs_components)[0]
    ixs_contours_contours_actual = numpy.load(
        ground_truths_dir.joinpath(
            "cnmf", "cnmf_ixs", "ixs_spatial_contours_contours.npy"
        ),
        allow_pickle=True,
    )
    ixs_contours_coms = df.iloc[-1].cnmf.get_contours(ixs_components)[1]
    ixs_contours_coms_actual = numpy.load(
        ground_truths_dir.joinpath("cnmf", "cnmf_ixs", "ixs_spatial_contours_coms.npy"),
        allow_pickle=True,
    )
    for contour, actual_contour in zip(
        ixs_contours_contours, ixs_contours_contours_actual
    ):
        numpy.testing.assert_allclose(contour, actual_contour, rtol=1e-2, atol=1e-10)
    for com, actual_com in zip(ixs_contours_coms, ixs_contours_coms_actual):
        numpy.testing.assert_allclose(com, actual_com, rtol=1e-2, atol=1e-10)

    # test to check ixs components for cnmf.get_temporal()
    ixs_temporal_components = df.iloc[-1].cnmf.get_temporal(ixs_components)
    ixs_temporal_components_actual = numpy.load(
        ground_truths_dir.joinpath("cnmf", "cnmf_ixs", "ixs_temporal_components.npy"),
        allow_pickle=True,
    )
    numpy.testing.assert_allclose(
        ixs_temporal_components, ixs_temporal_components_actual, rtol=1e-2, atol=1e-10
    )


def test_cnmfe():
    set_parent_raw_data_path(vid_dir)

    df, batch_path = _create_tmp_batch()

    batch_path = Path(batch_path)
    batch_dir = batch_path.parent
    batch_dir_canon = batch_dir.resolve()

    input_movie_path = get_datafile("cnmfe")
    print(input_movie_path)
    df.caiman.add_item(
        algo="mcorr",
        item_name=f"test-cnmfe-mcorr",
        input_movie_path=input_movie_path,
        params=test_params["mcorr"],
    )
    process = df.iloc[-1].caiman.run()
    # process.wait()

    df = load_batch(batch_path)

    # Test if running full cnmfe works
    print("testing cnmfe")
    algo = "cnmfe"
    param_name = "cnmfe_full"
    input_movie_path = df.iloc[0].mcorr.get_output_path()
    print(input_movie_path)

    df.caiman.add_item(
        algo=algo,
        item_name=f"test-{algo}",
        input_movie_path=input_movie_path,
        params=test_params[param_name],
    )

    assert df.iloc[-1]["algo"] == algo
    assert df.iloc[-1]["item_name"] == f"test-{algo}"
    assert df.iloc[-1]["params"] == test_params[param_name]
    assert df.iloc[-1]["outputs"] is None
    try:
        UUID(df.iloc[-1]["uuid"])
    except:
        pytest.fail("Something wrong with setting UUID for batch items")

    assert (
        batch_dir_canon.joinpath(df.iloc[-1]["input_movie_path"])
        == batch_dir_canon.joinpath(df.iloc[0].mcorr.get_output_path())
        == df.paths.resolve(df.iloc[-1]["input_movie_path"])
    )

    process = df.iloc[-1].caiman.run()
    # process.wait()

    df = load_batch(batch_path)

    with pd.option_context("display.max_rows", None, "display.max_columns", None):
        print(df)

    pprint(df.iloc[-1]["outputs"], width=-1)
    print(df.iloc[-1]["outputs"]["traceback"])

    # Confirm output path is as expected
    assert df.iloc[-1]["outputs"]["success"] is True
    assert df.iloc[-1]["outputs"]["traceback"] is None

    assert (
        input_movie_path
        == df.iloc[-1].caiman.get_input_movie_path()
        == df.paths.resolve(df.iloc[-1]["input_movie_path"])
    )

    assert batch_dir_canon.joinpath(
        str(df.iloc[-1]["uuid"]), f'{df.iloc[-1]["uuid"]}.hdf5'
    ) == df.paths.resolve(df.iloc[-1]["outputs"]["cnmf-hdf5-path"])

    # test to check mmap output path
    assert (
        batch_dir_canon.joinpath(
            str(df.iloc[-1]["uuid"]),
            f'{df.iloc[-1]["uuid"]}_cnmf-memmap_d1_128_d2_128_d3_1_order_C_frames_1000.mmap',
        )
        == df.paths.resolve(df.iloc[-1]["outputs"]["cnmf-memmap-path"])
        == batch_dir_canon.joinpath(df.iloc[-1]["outputs"]["cnmf-memmap-path"])
    )

    # test to check mean-projection output path
    assert (
        batch_dir_canon.joinpath(df.iloc[-1]["outputs"]["mean-projection-path"])
        == df.paths.resolve(df.iloc[-1]["outputs"]["mean-projection-path"])
        == batch_dir_canon.joinpath(
            str(df.iloc[-1]["uuid"]), f'{df.iloc[-1]["uuid"]}_mean_projection.npy'
        )
    )

    # test to check std-projection output path
    assert (
        batch_dir_canon.joinpath(df.iloc[-1]["outputs"]["std-projection-path"])
        == df.paths.resolve(df.iloc[-1]["outputs"]["std-projection-path"])
        == batch_dir_canon.joinpath(
            str(df.iloc[-1]["uuid"]), f'{df.iloc[-1]["uuid"]}_std_projection.npy'
        )
    )

    # test to check max-projection output path
    assert (
        batch_dir_canon.joinpath(df.iloc[-1]["outputs"]["max-projection-path"])
        == df.paths.resolve(df.iloc[-1]["outputs"]["max-projection-path"])
        == batch_dir_canon.joinpath(
            str(df.iloc[-1]["uuid"]), f'{df.iloc[-1]["uuid"]}_max_projection.npy'
        )
    )

    # extension tests - full

    # test to check cnmf get_cnmf_memmap()
    cnmfe_mmap_output = df.iloc[-1].cnmf.get_cnmf_memmap()
    cnmfe_mmap_output_actual = numpy.load(
        ground_truths_dir.joinpath("cnmfe_full", "cnmfe_full_output_mmap.npy")
    )
    numpy.testing.assert_array_equal(cnmfe_mmap_output, cnmfe_mmap_output_actual)

    # test to check input memmap paths
    cnmfe_input_mmap = df.iloc[-1].caiman.get_input_movie()
    cnmfe_input_mmap_actual = numpy.load(
        ground_truths_dir.joinpath("cnmfe_full", "cnmfe_full_input_mmap.npy")
    )
    numpy.testing.assert_array_equal(cnmfe_input_mmap, cnmfe_input_mmap_actual)
    # cnmf input memmap from mcorr output should also equal mcorr output
    mcorr_output = df.iloc[0].mcorr.get_output()
    numpy.testing.assert_array_equal(cnmfe_input_mmap, mcorr_output)

    # test to check cnmf get_output_path()
    assert (
        df.iloc[-1].cnmf.get_output_path()
        == batch_dir_canon.joinpath(df.iloc[-1]["outputs"]["cnmf-hdf5-path"])
        == df.iloc[-1].paths.resolve(df.iloc[-1]["outputs"]["cnmf-hdf5-path"])
    )

    # test to check cnmf get_output()
    assert isinstance(df.iloc[-1].cnmf.get_output(), CNMF)
    # this doesn't work because some keys in the hdf5 file are
    # not always identical, like the path to the mmap file
    # assert sha1(open(df.iloc[1].cnmf.get_output_path(), "rb").read()).hexdigest() == sha1(open(ground_truths_dir.joinpath('cnmf', 'cnmf_output.hdf5'), "rb").read()).hexdigest()

    # test to check cnmf get_masks()
    cnmfe_spatial_masks = df.iloc[-1].cnmf.get_masks("good")
    cnmfe_spatial_masks_actual = numpy.load(
        ground_truths_dir.joinpath("cnmfe_full", "cnmfe_spatial_masks.npy")
    )
    numpy.testing.assert_array_equal(cnmfe_spatial_masks, cnmfe_spatial_masks_actual)

    # test to check get_contours()
    cnmfe_spatial_contours_contours = df.iloc[-1].cnmf.get_contours("good")[0]
    cnmfe_spatial_contours_coms = df.iloc[-1].cnmf.get_contours("good")[1]
    cnmfe_spatial_contours_contours_actual = numpy.load(
        ground_truths_dir.joinpath("cnmfe_full", "cnmfe_spatial_contours_contours.npy"),
        allow_pickle=True,
    )
    cnmfe_spatial_contours_coms_actual = numpy.load(
        ground_truths_dir.joinpath("cnmfe_full", "cnmfe_spatial_contours_coms.npy"),
        allow_pickle=True,
    )
    for contour, actual_contour in zip(
        cnmfe_spatial_contours_contours, cnmfe_spatial_contours_contours_actual
    ):
        numpy.testing.assert_allclose(contour, actual_contour, rtol=1e-2, atol=1e-10)
    for com, actual_com in zip(
        cnmfe_spatial_contours_coms, cnmfe_spatial_contours_coms_actual
    ):
        numpy.testing.assert_allclose(com, actual_com, rtol=1e-2, atol=1e-10)

    # test to check get_temporal()
    cnmfe_temporal_components = df.iloc[-1].cnmf.get_temporal("good")
    cnmfe_temporal_components_actual = numpy.load(
        ground_truths_dir.joinpath("cnmfe_full", "cnmfe_temporal_components.npy")
    )
    numpy.testing.assert_allclose(
        cnmfe_temporal_components,
        cnmfe_temporal_components_actual,
        rtol=1e1,
        atol=1e-1,
    )

    # test to check get_rcm()
    cnmfe_reconstructed_movie_AouterC = df.iloc[-1].cnmf.get_rcm("all")
    cnmfe_reconstructed_movie_AouterC_actual = numpy.load(
        ground_truths_dir.joinpath("cnmfe_full", "cnmfe_reconstructed_movie_new.npy")
    )
    numpy.testing.assert_allclose(
        cnmfe_reconstructed_movie_AouterC.as_numpy(),
        cnmfe_reconstructed_movie_AouterC_actual,
        rtol=1e2,
        atol=1e-1,
    )

    # test to check get_rcb()
    cnmfe_reconstructed_background = df.iloc[-1].cnmf.get_rcb()
    cnmfe_reconstructed_background_actual = numpy.load(
        ground_truths_dir.joinpath("cnmfe_full", "cnmfe_reconstructed_background.npy")
    )
    numpy.testing.assert_allclose(
        cnmfe_reconstructed_background.as_numpy(),
        cnmfe_reconstructed_background_actual,
        rtol=1e-2,
        atol=1e-10,
    )

    # test to check get_residuals()
    cnmfe_residuals = df.iloc[-1].cnmf.get_residuals()
    # something wrong with residuals groundtruth file, maybe it was not created with proper Y - (A * C) - (b * f)
    # cnmfe_residuals_actual = numpy.load(ground_truths_dir.joinpath("cnmfe_full", "cnmfe_residuals.npy"))
    numpy.testing.assert_allclose(
        cnmfe_residuals.as_numpy(),
        df.iloc[-1].caiman.get_input_movie()
        - cnmfe_reconstructed_movie_AouterC_actual
        - cnmfe_reconstructed_background_actual,
        rtol=1e2,
        atol=1e-1,
    )

    # test to check passing optional ixs components to various functions
    ixs_components = numpy.array([1, 4, 7, 3])

    # test to check ixs components for cnmf.get_masks()
    ixs_spatial_masks = df.iloc[-1].cnmf.get_masks(ixs_components)
    ixs_spatial_masks_actual = numpy.load(
        ground_truths_dir.joinpath("cnmfe_full", "cnmfe_ixs", "ixs_spatial_masks.npy"),
        allow_pickle=True,
    )
    numpy.testing.assert_array_equal(ixs_spatial_masks, ixs_spatial_masks_actual)

    # test to check ixs components for cnmf.get_contours()
    ixs_contours_contours = df.iloc[-1].cnmf.get_contours(ixs_components)[0]
    ixs_contours_contours_actual = numpy.load(
        ground_truths_dir.joinpath(
            "cnmfe_full", "cnmfe_ixs", "ixs_spatial_contours_contours.npy"
        ),
        allow_pickle=True,
    )
    ixs_contours_coms = df.iloc[-1].cnmf.get_contours(ixs_components)[1]
    ixs_contours_coms_actual = numpy.load(
        ground_truths_dir.joinpath(
            "cnmfe_full", "cnmfe_ixs", "ixs_spatial_contours_coms.npy"
        ),
        allow_pickle=True,
    )
    for contour, actual_contour in zip(
        ixs_contours_contours, ixs_contours_contours_actual
    ):
        numpy.testing.assert_allclose(contour, actual_contour, rtol=1e-2, atol=1e-10)
    for com, actual_com in zip(ixs_contours_coms, ixs_contours_coms_actual):
        numpy.testing.assert_allclose(com, actual_com, rtol=1e-2, atol=1e-10)

    # test to check ixs components for cnmf.get_temporal()
    ixs_temporal_components = df.iloc[-1].cnmf.get_temporal(ixs_components)
    ixs_temporal_components_actual = numpy.load(
        ground_truths_dir.joinpath(
            "cnmfe_full", "cnmfe_ixs", "ixs_temporal_components.npy"
        ),
        allow_pickle=True,
    )
    numpy.testing.assert_allclose(
        ixs_temporal_components, ixs_temporal_components_actual, rtol=1e1, atol=1e-5
    )


def test_remove_item():
    set_parent_raw_data_path(vid_dir)
    algo = "mcorr"
    df, batch_path = _create_tmp_batch()
    input_movie_path = get_datafile(algo)

    # make small version of movie for quick testing
    movie = tifffile.imread(input_movie_path)
    small_movie_path = input_movie_path.parent.joinpath("small_movie.tif")
    tifffile.imwrite(small_movie_path, movie[:1001])

    print(input_movie_path)
    df.caiman.add_item(
        algo="mcorr",
        item_name=f"test0",
        input_movie_path=small_movie_path,
        params=test_params["mcorr"],
    )

    df.caiman.add_item(
        algo="mcorr",
        item_name=f"test1",
        input_movie_path=small_movie_path,
        params=test_params["mcorr"],
    )

    df.caiman.add_item(
        algo="cnmf",
        item_name=f"test2",
        input_movie_path=small_movie_path,
        params=test_params["cnmf"],
    )

    diff_params = deepcopy(test_params["cnmf"])
    diff_params["main"]["gSig"] = (6, 6)
    diff_params["main"]["merge_thr"] = 0.85
    df.caiman.add_item(
        algo="cnmf",
        item_name=f"test3",
        input_movie_path=small_movie_path,
        params=diff_params,
    )

    for i, r in df.iterrows():
        proc = r.caiman.run()
        # proc.wait()

    df = load_batch(df.paths.get_batch_path())

    # make sure we can get mcorr movie output of 0th and 1st indices
    path0 = df.iloc[0].mcorr.get_output_path()
    path0_input = df.iloc[0].caiman.get_input_movie_path()
    assert path0.exists()
    df.iloc[0].mcorr.get_output()
    # index 1
    path1 = df.iloc[1].mcorr.get_output_path()
    path1_input = df.iloc[1].caiman.get_input_movie_path()
    assert path1.exists()
    df.iloc[1].mcorr.get_output()

    # make sure we can get cnmf output of 2nd and 3rd indices
    path2 = df.iloc[2].cnmf.get_output_path()
    assert path2.exists()
    df.iloc[2].cnmf.get_output()
    data2 = df.iloc[2].cnmf.get_temporal()
    path3 = df.iloc[3].cnmf.get_output_path()
    assert path3.exists()
    df.iloc[3].cnmf.get_output()
    data3 = df.iloc[3].cnmf.get_temporal()

    # remove index 1
    df.caiman.remove_item(index=1, remove_data=True)
    assert path1.exists() == False
    assert df.isin([f"test1"]).any().any() == False
    # input movie path should be unaffected
    assert path1_input.exists()

    # shouldn't affect data at other indices
    assert path0.exists()
    assert df.iloc[0]["item_name"] == f"test0"
    assert df.iloc[1]["item_name"] == f"test2"
    assert df.iloc[2]["item_name"] == f"test3"
    assert df.iloc[0].mcorr.get_output_path().exists()
    df.iloc[0].mcorr.get_output()
    assert df.iloc[1].cnmf.get_output_path().exists()
    df.iloc[1].cnmf.get_output()
    # check that the earlier data from index 2, now index 1, is equal
    np.testing.assert_array_equal(data2, df.iloc[1].cnmf.get_temporal())
    assert df.iloc[2].cnmf.get_output_path().exists()
    df.iloc[2].cnmf.get_output()
    # check that the earlier data from index 3, now index 2, is equal
    np.testing.assert_array_equal(data3, df.iloc[2].cnmf.get_temporal())
    np.testing.assert_raises(
        AssertionError,
        np.testing.assert_array_equal,
        data2,
        df.iloc[2].cnmf.get_temporal(),
    )


def test_cache():
    print("*** Testing cache ***")
    cnmf.cnmf_cache.clear_cache()

    set_parent_raw_data_path(vid_dir)
    algo = "mcorr"

    df, batch_path = _create_tmp_batch()

    batch_path = Path(batch_path)
    batch_dir = batch_path.parent
    batch_dir_canon = batch_dir.resolve()

    input_movie_path = get_datafile(algo)
    print(input_movie_path)

    df.caiman.add_item(
        algo=algo,
        item_name=f"test-{algo}",
        input_movie_path=input_movie_path,
        params=test_params[algo],
    )

    assert df.iloc[-1]["algo"] == algo
    assert df.iloc[-1]["item_name"] == f"test-{algo}"
    assert df.iloc[-1]["params"] == test_params[algo]
    assert df.iloc[-1]["outputs"] is None
    try:
        UUID(df.iloc[-1]["uuid"])
    except:
        pytest.fail("Something wrong with setting UUID for batch items")

    vid_dir_canon = vid_dir.resolve()
    assert vid_dir_canon.joinpath(
        df.iloc[-1]["input_movie_path"]
    ) == vid_dir_canon.joinpath(f"{algo}.tif")

    process = df.iloc[-1].caiman.run()
    # process.wait()

    df = load_batch(batch_path)

    with pd.option_context("display.max_rows", None, "display.max_columns", None):
        print(df)

    pprint(df.iloc[-1]["outputs"], width=-1)
    print(df.iloc[-1]["outputs"]["traceback"])
    assert df.iloc[-1]["outputs"]["success"] is True
    assert df.iloc[-1]["outputs"]["traceback"] is None

    assert (
        batch_dir_canon.joinpath(df.iloc[-1]["outputs"]["mcorr-output-path"])
        == df.paths.resolve(df.iloc[-1]["outputs"]["mcorr-output-path"])
        == batch_dir_canon.joinpath(
            str(df.iloc[-1]["uuid"]),
            f'{df.iloc[-1]["uuid"]}-mcorr_els__d1_60_d2_80_d3_1_order_F_frames_2000.mmap',
        )
    )

    algo = "cnmf"
    input_movie_path = df.iloc[-1].mcorr.get_output_path()
    df.caiman.add_item(
        algo=algo,
        item_name=f"test-{algo}",
        input_movie_path=input_movie_path,
        params=test_params[algo],
    )

    assert df.iloc[-1]["algo"] == algo
    assert df.iloc[-1]["item_name"] == f"test-{algo}"
    assert df.iloc[-1]["params"] == test_params[algo]
    assert df.iloc[-1]["outputs"] is None
    try:
        UUID(df.iloc[-1]["uuid"])
    except:
        pytest.fail("Something wrong with setting UUID for batch items")
    print("cnmf input_movie_path:", df.iloc[-1]["input_movie_path"])
    assert batch_dir_canon.joinpath(df.iloc[-1]["input_movie_path"]) == input_movie_path

    process = df.iloc[-1].caiman.run()
    # process.wait()

    df = load_batch(batch_path)

    with pd.option_context("display.max_rows", None, "display.max_columns", None):
        print(df)

    pprint(df.iloc[-1]["outputs"], width=-1)
    print(df.iloc[-1]["outputs"]["traceback"])

    # test that cache values are returned when calls are made to same function

    # testing that cache size limits work
    cnmf.cnmf_cache.set_maxsize("1M")
    cnmf_output = df.iloc[-1].cnmf.get_output()
    hex_get_output = hex(id(cnmf_output))
    cache = cnmf.cnmf_cache.get_cache()
    hex1 = hex(id(cache[cache["function"] == "get_output"]["return_val"].item()))
    # assert(hex(id(df.iloc[-1].cnmf.get_output(copy=False))) == hex1)
    # assert(hex_get_output != hex1)
    time_stamp1 = cache[cache["function"] == "get_output"]["time_stamp"].item()
    df.iloc[-1].cnmf.get_temporal("good")
    df.iloc[-1].cnmf.get_contours("good")
    df.iloc[-1].cnmf.get_masks("good")
    df.iloc[-1].cnmf.get_temporal(np.arange(7))
    df.iloc[-1].cnmf.get_temporal(np.arange(8))
    df.iloc[-1].cnmf.get_temporal(np.arange(9))
    df.iloc[-1].cnmf.get_temporal(np.arange(6))
    df.iloc[-1].cnmf.get_temporal(np.arange(5))
    df.iloc[-1].cnmf.get_temporal(np.arange(4))
    df.iloc[-1].cnmf.get_temporal(np.arange(3))
    df.iloc[-1].cnmf.get_masks(np.arange(8))
    df.iloc[-1].cnmf.get_masks(np.arange(9))
    df.iloc[-1].cnmf.get_masks(np.arange(7))
    df.iloc[-1].cnmf.get_masks(np.arange(6))
    df.iloc[-1].cnmf.get_masks(np.arange(5))
    df.iloc[-1].cnmf.get_masks(np.arange(4))
    df.iloc[-1].cnmf.get_masks(np.arange(3))
    time_stamp2 = cache[cache["function"] == "get_output"]["time_stamp"].item()
    hex2 = hex(id(cache[cache["function"] == "get_output"]["return_val"].item()))
    assert cache[cache["function"] == "get_output"].index.size == 1
    # after adding enough items for cache to exceed max size, cache should remove least recently used items until
    # size is back under max
    assert len(cnmf.cnmf_cache.get_cache().index) == 17
    # the time stamp to get_output the second time should be greater than the original time
    # stamp because the cached item is being returned and therefore will have been accessed more recently
    assert time_stamp2 > time_stamp1
    # the hex id of the item in the cache when get_output is first called
    # should be the same hex id of the item in the cache when get_output is called again
    assert hex1 == hex2

    # test clear_cache()
    cnmf.cnmf_cache.clear_cache()
    assert len(cnmf.cnmf_cache.get_cache().index) == 0

    # checking that cache is cleared, checking speed at which item is returned
    start = time.time()
    df.iloc[-1].cnmf.get_output()
    end = time.time()
    assert len(cnmf.cnmf_cache.get_cache().index) == 1

    # second call to item now added to cache, time to return item should be must faster than before because item has
    # now been cached
    start2 = time.time()
    df.iloc[-1].cnmf.get_output()
    end2 = time.time()
    assert end2 - start2 < end - start

    # testing clear_cache() again, length of dataframe should be zero
    cnmf.cnmf_cache.clear_cache()
    assert len(cnmf.cnmf_cache.get_cache().index) == 0

    # test setting maxsize as 0, should effectively disable the cache...additionally, time to return an item called
    # twice should roughly be the same because item is not being stored in the cache
    # cache length should remain zero throughout calls to extension functions
    cnmf.cnmf_cache.set_maxsize(0)
    start = time.time()
    df.iloc[-1].cnmf.get_output()
    end = time.time()
    assert len(cnmf.cnmf_cache.get_cache().index) == 0

    start2 = time.time()
    df.iloc[-1].cnmf.get_output()
    end2 = time.time()
    assert len(cnmf.cnmf_cache.get_cache().index) == 0
    assert abs((end - start) - (end2 - start2)) < 0.1

    # test to check that separate cache items are being returned for different batch items
    # must add another item to the batch, running cnmfe

    input_movie_path = get_datafile("cnmfe")
    print(input_movie_path)
    df.caiman.add_item(
        algo="mcorr",
        item_name=f"test-cnmfe-mcorr",
        input_movie_path=input_movie_path,
        params=test_params["mcorr"],
    )
    process = df.iloc[-1].caiman.run()
    # process.wait()

    df = load_batch(batch_path)

    algo = "cnmfe"
    param_name = "cnmfe_full"
    input_movie_path = df.iloc[-1].mcorr.get_output_path()
    print(input_movie_path)

    df.caiman.add_item(
        algo=algo,
        item_name=f"test-{algo}",
        input_movie_path=input_movie_path,
        params=test_params[param_name],
    )

    process = df.iloc[-1].caiman.run()
    # process.wait()

    df = load_batch(batch_path)

    cnmf.cnmf_cache.set_maxsize("1M")

    df.iloc[1].cnmf.get_output()  # cnmf output
    df.iloc[-1].cnmf.get_output()  # cnmfe output

    cache = cnmf.cnmf_cache.get_cache()

    # checking that both outputs from different batch items are added to the cache
    assert len(cache.index) == 2

    # checking that the uuid of each outputs from the different batch items are not the same
    assert cache.iloc[-1]["uuid"] != cache.iloc[-2]["uuid"]

    # checking that the uuid of the output in the cache is the correct uuid of the batch item in the df
    assert cache.iloc[-1]["uuid"] == df.iloc[-1]["uuid"]

    # call get output from cnmf, check that it is the most recent thing called in the cache
    time.sleep(0.01)  # make absolutely sure the times aren't identical
    df.iloc[1].cnmf.get_output()
    cnmf_uuid = df.iloc[1]["uuid"]
    cache_sorted = cache.sort_values(by=["time_stamp"], ascending=True)
    print("Cache sorted from oldest to newest call:")
    print(cache_sorted)
    print("Call times:")
    for _, row in cache_sorted.iterrows():
        print(f"{row['time_stamp']}", end=", ")
    print("")

    most_recently_called = cache_sorted.iloc[-1]
    cache_uuid = most_recently_called["uuid"]
    assert cnmf_uuid == cache_uuid

    # check to make sure by certain params that it is cnmf vs cnmfe
    output = df.iloc[1].cnmf.get_output()
    assert output.params.patch["low_rank_background"] == True
    output2 = df.iloc[-1].cnmf.get_output()
    assert output2.params.patch["low_rank_background"] == False

    # test for copy
    # if return_copy=True, then hex id of calls to the same function should be false
    output = df.iloc[1].cnmf.get_output()
    assert hex(id(output)) != hex(
        id(cache.sort_values(by=["time_stamp"], ascending=True).iloc[-1])
    )
    # if return_copy=False, then hex id of calls to the same function should be true
    output = df.iloc[1].cnmf.get_output(return_copy=False)
    output2 = df.iloc[1].cnmf.get_output(return_copy=False)
    assert hex(id(output)) == hex(id(output2))
    assert hex(id(cnmf.cnmf_cache.get_cache().iloc[-1]["return_val"])) == hex(
        id(output)
    )<|MERGE_RESOLUTION|>--- conflicted
+++ resolved
@@ -33,16 +33,10 @@
 import tifffile
 from copy import deepcopy
 
-<<<<<<< HEAD
+# don't call "resolve" on these - want to make sure we can handle non-canonical paths correctly
 tmp_dir = Path(os.path.dirname(os.path.abspath(__file__)), "test data", "tmp")
 vid_dir = Path(os.path.dirname(os.path.abspath(__file__)), "test data",  "videos")
 ground_truths_dir = Path(os.path.dirname(os.path.abspath(__file__)), "test data", "ground_truths")
-=======
-# don't call "resolve" on these - want to make sure we can handle non-canonical paths correctly
-tmp_dir = Path(os.path.dirname(os.path.abspath(__file__)), "tmp")
-vid_dir = Path(os.path.dirname(os.path.abspath(__file__)), "videos")
-ground_truths_dir = Path(os.path.dirname(os.path.abspath(__file__)), "ground_truths")
->>>>>>> cf6b0168
 ground_truths_file = Path(
     os.path.dirname(os.path.abspath(__file__)), "test data", "ground_truths.zip"
 )
