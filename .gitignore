# Byte-compiled / optimized / DLL files
__pycache__/
*.py[cod]
*$py.class

# C extensions
*.so

# Distribution / packaging
.Python
build/
develop-eggs/
dist/
downloads/
eggs/
.eggs/
lib/
lib64/
parts/
sdist/
var/
wheels/
pip-wheel-metadata/
share/python-wheels/
*.egg-info/
.installed.cfg
*.egg
MANIFEST

# PyInstaller
#  Usually these files are written by a python script from a template
#  before PyInstaller builds the exe, so as to inject date/other infos into it.
*.manifest
*.spec

# Installer logs
pip-log.txt
pip-delete-this-directory.txt

# Unit test / coverage reports
htmlcov/
.tox/
.nox/
.coverage
.coverage.*
.cache
nosetests.xml
coverage.xml
*.cover
*.py,cover
.hypothesis/
.pytest_cache/

# Translations
*.mo
*.pot

# Django stuff:
*.log
local_settings.py
db.sqlite3
db.sqlite3-journal

# Flask stuff:
instance/
.webassets-cache

# Scrapy stuff:
.scrapy

# Sphinx documentation
docs/_build/

# PyBuilder
target/

# Jupyter Notebook
.ipynb_checkpoints

# IPython
profile_default/
ipython_config.py

# pyenv
.python-version

# pipenv
#   According to pypa/pipenv#598, it is recommended to include Pipfile.lock in version control.
#   However, in case of collaboration, if having platform-specific dependencies or dependencies
#   having no cross-platform support, pipenv may install dependencies that don't work, or not
#   install all needed dependencies.
#Pipfile.lock

# PEP 582; used by e.g. github.com/David-OConnor/pyflow
__pypackages__/

# Celery stuff
celerybeat-schedule
celerybeat.pid

# SageMath parsed files
*.sage.py

# Environments
.env
.venv
env/
venv/
ENV/
env.bak/
venv.bak/

# Spyder project settings
.spyderproject
.spyproject

# Rope project settings
.ropeproject

# mkdocs documentation
/site

# mypy
.mypy_cache/
.dmypy.json
dmypy.json

# Pyre type checker
.pyre/

# pycharm
.idea/

# vscode
.vscode/

# test files
<<<<<<< HEAD
tests/test data
=======
tests/tmp
tests/videos
tests/ground_truths*

# VSCode
.vscode/
>>>>>>> cf6b0168
<|MERGE_RESOLUTION|>--- conflicted
+++ resolved
@@ -135,13 +135,7 @@
 .vscode/
 
 # test files
-<<<<<<< HEAD
 tests/test data
-=======
-tests/tmp
-tests/videos
-tests/ground_truths*
 
 # VSCode
-.vscode/
->>>>>>> cf6b0168
+.vscode/